[default]
# The url to connect to
site = https://zebra.liip.ch
# Your zebra username
username = my_zebra_username
# Your zebra password, in cleartext
password = my_zebra_password

# The path of your entries file. You're free to use a single file to store all
# your entries but you're strongly encouraged to use date placeholders here. The
# following will expand to ~/zebra/2011/11.tks if you're in November 2011
# See
# http://docs.python.org/library/datetime.html#strftime-and-strptime-behavior
# for a complete list of available formats
file = ~/zebra/%Y/%m.tks

# This is the format of the dates that'll be automatically inserted in your
# entries file(s), for example when using the `start` and `edit` commands. You
# can use the same date placeholders as for the `file` option
date_format = %d/%m/%Y

# This specifies where the new entries will be inserted when you use `start` and
# `edit` commands. Possible values are 'auto' (automatic detection based on your
# current entries), 'bottom' (values are added to the end of the file), or 'top'
# (values are added to the top of the file) or 'no' (no auto add for the edit
# command)
auto_add = auto

# Your editor command will be deducted from your EDITOR env var but if you want
# to use a custom command just for taxi you can set it here
# editor = vim +

# If auto_fill_days is set, the edit command will add all the dates that are not
# present in your entries file until the current date if they match any day
# present in auto_fill_days (0 is Monday, 6 is Sunday). You must have auto_add
# set to something else than 'no' for this option to take effect. Default is
# empty
# auto_fill_days = 0,1,2,3,4

<<<<<<< HEAD
# Set this to 0 to disable colored output
# use_colors = 1
=======

# Defines a list of local aliases that you will be able to use in your timesheets
# but that will never be pushed to Zebra
local_aliases = _lunch, _coffee_break
>>>>>>> f1923366

# This section contains your project name <-> id mapping. The format is:
# project_name = project_id/activity_id
[wrmap]
liip_internal = 7/16
liip_meeting = 7/11
liip_presales = 7/8
liip_infra = 7/17
liip_marketing = 7/12
liip_holiday = 7/18
liip_sick = 7/19
liip_german = 726/75
liip_hosting = 7/17
liip_techday = 1061/72
liip_techtalk = 1061/71
liip_hackday = 1061/96
liip_reise = 7/15
bizdev = 1070/8<|MERGE_RESOLUTION|>--- conflicted
+++ resolved
@@ -37,15 +37,12 @@
 # empty
 # auto_fill_days = 0,1,2,3,4
 
-<<<<<<< HEAD
 # Set this to 0 to disable colored output
 # use_colors = 1
-=======
 
 # Defines a list of local aliases that you will be able to use in your timesheets
-# but that will never be pushed to Zebra
-local_aliases = _lunch, _coffee_break
->>>>>>> f1923366
+# but that will never be pushed
+# local_aliases = _lunch, _coffee_break
 
 # This section contains your project name <-> id mapping. The format is:
 # project_name = project_id/activity_id
