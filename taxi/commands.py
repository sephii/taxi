# -*- coding: utf-8 -*-
from ConfigParser import NoOptionError
import calendar
import datetime

from taxi import remote
from taxi.exceptions import (
    NoActivityInProgressError,
    CancelException,
    UndefinedAliasError,
    UnknownDirectionError,
    UsageError
)
from taxi.models import Entry, Project, Timesheet
from taxi.parser import ParseError
from taxi.parser.parsers.plaintext import PlainTextParser
from taxi.parser.io import PlainFileIo
from taxi.settings import Settings
from taxi.utils import file


class BaseCommand(object):
    def __init__(self, app_container):
        self.options = app_container.options
        self.arguments = app_container.arguments
        self.view = app_container.view
        self.projects_db = app_container.projects_db
        self.settings = app_container.settings

    def setup(self):
        pass

    def validate(self):
        pass

    def run(self):
        pass


class BaseTimesheetCommand(BaseCommand):
    def get_timesheet(self, skip_cache=False):
        timesheet = getattr(self, '_current_timesheet', None)
        if timesheet is not None and not skip_cache:
            return timesheet

        try:
            p = PlainTextParser(PlainFileIo(self.options['file']))
        except IOError:
            # The timesheet doesn't exist, create it
            file.create_file(self.options['file'])
            p = PlainTextParser(PlainFileIo(self.options['file']))

        t = Timesheet(p, self.settings.get_aliases(),
                      self.settings.get('date_format'))
        setattr(self, '_current_timesheet', t)

        return t

    def get_entries_direction(self):
        is_top_down = None

        try:
            t = self.get_timesheet()
        except ParseError:
            t = None

        if self.settings.get('auto_add') == Settings.AUTO_ADD_OPTIONS['AUTO']:
            if t is not None:
                try:
                    is_top_down = t.is_top_down()
                except (ParseError, UnknownDirectionError):
                    is_top_down = None

            if is_top_down is None:
                # Unable to automatically detect the entries direction, we try
                # to get a previous file to see if we're lucky
                prev_month = (
                    datetime.date.today() - datetime.timedelta(days=30)
                )
                oldfile = prev_month.strftime(self.options['unparsed_file'])

                try:
                    p = PlainTextParser(PlainFileIo(oldfile))
                    t2 = Timesheet(p, self.settings.get_aliases(),
                                   self.settings.get('date_format'))
                    is_top_down = t2.is_top_down()
                except (IOError, ParseError, UnknownDirectionError):
                    is_top_down = False
        else:
            is_top_down = (self.settings.get('auto_add') ==
                           Settings.AUTO_ADD_OPTIONS['BOTTOM'])

        return is_top_down


class AddCommand(BaseCommand):
    """
    Usage: add search_string

    Searches and prompts for project, activity and alias and adds that as a new
    entry to .tksrc.

    """
    def validate(self):
        if len(self.arguments) < 1:
            raise UsageError()

    def run(self):
        search = self.arguments
        projects = self.projects_db.search(search, active_only=True)
        projects = sorted(projects, key=lambda project: project.name)

        if len(projects) == 0:
            self.view.msg(
                u"No active project matches your search string '%s'" %
                ''.join(search)
            )
            return

        self.view.projects_list(projects, True)

        try:
            number = self.view.select_project(projects)
        except CancelException:
            return

        project = projects[number]
        mappings = self.settings.get_reversed_aliases()
        self.view.project_with_activities(project, mappings,
                                          numbered_activities=True)

        try:
            number = self.view.select_activity(project.activities)
        except CancelException:
            return

        retry = True
        while retry:
            try:
                alias = self.view.select_alias()
            except CancelException:
                return

            if self.settings.activity_exists(alias):
                mapping = self.settings.get_aliases()[alias]
                overwrite = self.view.overwrite_alias(alias, mapping)

                if not overwrite:
                    return
                elif overwrite:
                    retry = False
                # User chose "retry"
                else:
                    retry = True
            else:
                retry = False

        activity = project.activities[number]
        self.settings.add_alias(alias, project.id, activity.id)
        self.settings.write_config()

        self.view.alias_added(alias, (project.id, activity.id))


class AliasCommand(BaseCommand):
    """
    Usage: alias [alias]
           alias [project_id]
           alias [project_id/activity_id]
           alias [alias] [project_id/activity_id]

    - The first form will display the mappings whose aliases start with the
      search string you entered
    - The second form will display the mapping(s) you've defined for this
      project and all of its activities
    - The third form will display the mapping you've defined for this exact
      project/activity tuple
    - The last form will add a new alias in your configuration file

    You can also run this command without any argument to view all your
    mappings.

    """
    MODE_SHOW_MAPPING = 0
    MODE_ADD_ALIAS = 1
    MODE_LIST_ALIASES = 2

    def validate(self):
        if len(self.arguments) > 2:
            raise UsageError()

    def setup(self):
        if len(self.arguments) == 2:
            self.alias = self.arguments[0]
            self.mapping = self.arguments[1]
            self.mode = self.MODE_ADD_ALIAS
        elif len(self.arguments) == 1:
            self.alias = self.arguments[0]
            self.mode = self.MODE_SHOW_MAPPING
        else:
            self.alias = None
            self.mode = self.MODE_LIST_ALIASES

    def run(self):
        # 2 arguments, add a new alias
        if self.mode == self.MODE_ADD_ALIAS:
            self._add_alias(self.alias, self.mapping)
        # 1 argument, display the alias or the project id/activity id tuple
        elif self.mode == self.MODE_SHOW_MAPPING:
            mapping = Project.str_to_tuple(self.alias)

            if mapping is not None:
                for m in self.settings.search_aliases(mapping):
                    self.view.mapping_detail(m, self.projects_db.get(m[1][0]))
            else:
                self.mode = self.MODE_LIST_ALIASES

        # No argument, display the mappings
        if self.mode == self.MODE_LIST_ALIASES:
            for m in self.settings.search_mappings(self.alias):
                self.view.alias_detail(m, self.projects_db.get(m[1][0]))

    def _add_alias(self, alias_name, mapping):
        project_activity = Project.str_to_tuple(mapping)

        if project_activity is None:
            raise UsageError("The mapping must be in the format xxxx/yyyy")

        if self.settings.activity_exists(alias_name):
            existing_mapping = self.settings.get_aliases()[alias_name]
            confirm = self.view.overwrite_alias(alias_name, existing_mapping,
                                                False)

            if not confirm:
                return

        self.settings.add_alias(alias_name, project_activity[0],
                                project_activity[1])
        self.settings.write_config()

        self.view.alias_added(alias_name, project_activity)


class AutofillCommand(BaseTimesheetCommand):
    """
    Usage: autofill

    Fills your timesheet up to today, for the defined auto_fill_days.

    """
    def run(self):
        try:
            direction = self.settings.get('auto_add')
        except NoOptionError:
            direction = Settings.AUTO_ADD_OPTIONS['AUTO']

        if direction == Settings.AUTO_ADD_OPTIONS['NO']:
            self.view.err(u"The parameter `auto_add` must have a value that "
                          "is different than 'no' for this command to work.")
            return

        if direction == Settings.AUTO_ADD_OPTIONS['AUTO']:
            try:
                direction = self.get_entries_direction()
            except UnknownDirectionError:
                direction = None

        if direction is None:
            direction = Settings.AUTO_ADD_OPTIONS['TOP']

        auto_fill_days = self.settings.get_auto_fill_days()

        if auto_fill_days:
            today = datetime.date.today()
            last_day = calendar.monthrange(today.year, today.month)
            last_date = datetime.date(today.year, today.month, last_day[1])
            add_to_bottom = direction == Settings.AUTO_ADD_OPTIONS['BOTTOM']

            t = self.get_timesheet()
            t.prefill(auto_fill_days, last_date, add_to_bottom)
            t.save()

            self.view.msg(u"Your entries file has been filled.")
        else:
            self.view.err(u"The parameter `auto_fill_days` must be set to "
                          "use this command.")


class KittyCommand(BaseCommand):
    """
   |\      _,,,---,,_
   /,`.-'`'    -.  ;-;;,_
  |,4-  ) )-,_..;\ (  `'-'
 '---''(_/--'  `-'\_)

  Soft kitty, warm kitty
      Little ball of fur
          Happy kitty, sleepy kitty
              Purr, purr, purr
    """
    def run(self):
        self.view.msg(self.__doc__)


class CleanAliasesCommand(BaseCommand):
    """
    Usage: clean-aliases

    Removes aliases from your config file that point to inactive projects.

    """
    def run(self):
        aliases = self.settings.get_aliases()
        inactive_aliases = []

        for (alias, mapping) in aliases.iteritems():
            project = self.projects_db.get(mapping[0])

            if (project is None or not project.is_active() or
                    (mapping[1] is not None
                     and project.get_activity(mapping[1]) is None)):
                inactive_aliases.append(((alias, mapping), project))

        if not inactive_aliases:
            self.view.msg(u"No inactive aliases found.")
            return

        confirm = self.view.clean_inactive_aliases(inactive_aliases)

        if confirm:
            self.settings.remove_aliases(
                [item[0][0] for item in inactive_aliases]
            )
            self.settings.write_config()
            self.view.msg(u"Inactive aliases have been successfully cleaned.")


class CommitCommand(BaseTimesheetCommand):
    """
    Usage: commit

    Commits your work to the server.

    """
    def run(self):
        t = self.get_timesheet()

        if (self.options.get('date', None) is None
                and not self.options.get('ignore_date_error', False)):
            non_workday_entries = t.get_non_current_workday_entries()

            if non_workday_entries:
                dates = [d[0] for d in non_workday_entries]
                self.view.non_working_dates_commit_error(dates)

                return

        self.view.pushing_entries()
        r = remote.ZebraRemote(self.settings.get('site'),
                               self.settings.get('username'),
                               self.settings.get('password'))
<<<<<<< HEAD
        entries_to_push = t.get_entries(self.options.date, exclude_ignored=True, exclude_local=True)
=======
        entries_to_push = t.get_entries(self.options.get('date', None),
                                        exclude_ignored=True)
>>>>>>> 4464714c
        (pushed_entries, failed_entries) = r.send_entries(entries_to_push,
                                                          self._entry_pushed)

        local_entries = t.get_local_entries(self.options.date)
        local_entries_list = []
        for (date, entries) in local_entries.iteritems():
            local_entries_list.extend(entries)
        t.comment_entries(local_entries_list)

        t.fix_entries_start_time()
        t.comment_entries(pushed_entries)
        t.save()

        ignored_entries = t.get_ignored_entries(self.options.get('date', None))
        ignored_entries_list = []
        for (date, entries) in ignored_entries.iteritems():
            ignored_entries_list.extend(entries)

        self.view.pushed_entries_summary(pushed_entries, failed_entries,
                                         ignored_entries_list)

    def _entry_pushed(self, entry, error):
        self.view.pushed_entry(entry, error)


class EditCommand(BaseTimesheetCommand):
    """
    Usage: edit

    Opens your zebra file in your favourite editor.

    """
    def run(self):
        # Create the file if it does not exist yet
        file.create_file(self.options['file'])
        is_top_down = None

        if self.settings.get('auto_add') != Settings.AUTO_ADD_OPTIONS['NO']:
            try:
                t = self.get_timesheet()
            except (UndefinedAliasError, ParseError):
                pass
            else:
                try:
                    is_top_down = self.get_entries_direction()
                except UnknownDirectionError:
                    is_top_down = True

                auto_fill_days = self.settings.get_auto_fill_days()
                if auto_fill_days:
                    t.prefill(auto_fill_days, limit=None,
                              add_to_bottom=is_top_down)

                t.add_date(datetime.date.today(), is_top_down)
                t.save()

        try:
            editor = self.settings.get('editor')
        except NoOptionError:
            editor = None

        file.spawn_editor(self.options['file'], editor)

        try:
            t = self.get_timesheet(True)
        except ParseError as e:
            self.view.err(e)
        else:
            self.view.show_status(t.get_entries())


class HelpCommand(BaseCommand):
    """
    YO DAWG you asked for help for the help command. Try to search Google in
    Google instead.

    """
    def __init__(self, application_container):
        super(HelpCommand, self).__init__(application_container)
        self.commands_mapping = application_container.commands_mapping

    def setup(self):
        if len(self.arguments) == 0:
            raise UsageError()
        else:
            self.command = self.arguments[0]

    def run(self):
        if self.command == 'help':
            self.view.command_usage(self)
        else:
            if self.command in self.commands_mapping:
                self.view.command_usage(self.commands_mapping[self.command])
            else:
                self.view.err(u"Command %s doesn't exist." % self.command)


class SearchCommand(BaseCommand):
    """
    Usage: search search_string

    Searches for a project by its name. The letter in the first column
    indicates the status of the project: [N]ot started, [A]ctive, [F]inished,
    [C]ancelled.

    """
    def validate(self):
        if len(self.arguments) < 1:
            raise UsageError()

    def run(self):
        projects = self.projects_db.search(self.arguments)
        projects = sorted(projects, key=lambda project: project.name.lower())
        self.view.search_results(projects)


class ShowCommand(BaseCommand):
    """
    Usage: show project_id

    Shows the details of the given project_id (you can find it with the search
    command).

    """
    def validate(self):
        if len(self.arguments) < 1:
            raise UsageError()

        try:
            int(self.arguments[0])
        except ValueError:
            raise UsageError("The project id must be a number")

    def setup(self):
        self.project_id = int(self.arguments[0])

    def run(self):
        try:
            project = self.projects_db.get(self.project_id)
        except IOError:
            raise Exception("Error: the projects database file doesn't exist. "
                            "Please run `taxi update` to create it")

        if project is None:
            self.view.err(
                u"The project `%s` doesn't exist" % (self.project_id)
            )
        else:
            mappings = self.settings.get_reversed_aliases()
            self.view.project_with_activities(project, mappings)


class StartCommand(BaseTimesheetCommand):
    """
    Usage: start project_name

    Use it when you start working on the project project_name. This will add
    the project name and the current time to your entries file. When you're
    finished, use the stop command.

    """
    def validate(self):
        if len(self.arguments) != 1:
            raise UsageError()

    def setup(self):
        self.project_name = self.arguments[0]

    def run(self):
        if self.project_name not in self.settings.get_aliases().keys():
            raise UndefinedAliasError(self.project_name)

        today = datetime.date.today()

        try:
            t = self.get_timesheet()
        except ParseError as e:
            self.view.err(e)
            return

        # If there's a previous entry on the same date, check if we can use its
        # end time as a start time for the newly started entry
        today_entries = t.get_entries(today)
        if(today in today_entries and today_entries[today]
                and isinstance(today_entries[today][-1].duration, tuple)
                and today_entries[today][-1].duration[1] is not None):
            new_entry_start_time = today_entries[today][-1].duration[1]
        else:
            new_entry_start_time = datetime.datetime.now()

        duration = (new_entry_start_time, None)
        e = Entry(today, self.project_name, duration, '?')
        t.add_entry(e, self.get_entries_direction())
        t.save()


class StatusCommand(BaseTimesheetCommand):
    """
    Usage: status

    Shows the summary of what's going to be committed to the server.

    """

    def setup(self):
        self.date = self.options.get('date', None)

    def run(self):
        try:
            t = self.get_timesheet()
        except ParseError as e:
            self.view.err(e)
        else:
            self.view.show_status(t.get_entries(self.date))


class StopCommand(BaseTimesheetCommand):
    """
    Usage: stop [description]

    Use it when you stop working on the current task. You can add a description
    to what you've done.

    """
    def setup(self):
        if len(self.arguments) == 0:
            self.description = None
        else:
            self.description = ' '.join(self.arguments)

    def run(self):
        try:
            t = self.get_timesheet()
            t.continue_entry(datetime.date.today(),
                             datetime.datetime.now().time(),
                             self.description)
        except ParseError as e:
            self.view.err(e)
        except NoActivityInProgressError:
            self.view.err(u"You don't have any activity in progress for today")
        else:
            t.save()


class UpdateCommand(BaseCommand):
    """
    Usage: update

    Synchronizes your project database with the server and updates the shared
    aliases.

    """
    def setup(self):
        self.site = self.settings.get('site')
        self.username = self.settings.get('username')
        self.password = self.settings.get('password')

    def run(self):
        self.view.updating_projects_database()

        aliases_before_update = self.settings.get_aliases()
        local_aliases = self.settings.get_aliases(include_shared=False)

        r = remote.ZebraRemote(self.site, self.username, self.password)
        projects = r.get_projects()
        self.projects_db.update(projects)

        # Put the shared aliases in the config file
        shared_aliases = {}
        for project in projects:
            for alias, activity_id in project.aliases.iteritems():
                self.settings.add_shared_alias(alias, project.id, activity_id)
                shared_aliases[alias] = (project.id, activity_id)

        aliases_after_update = self.settings.get_aliases()

        self.settings.write_config()

        self.view.projects_database_update_success(aliases_before_update,
                                                   aliases_after_update,
                                                   local_aliases,
                                                   shared_aliases,
                                                   self.projects_db)<|MERGE_RESOLUTION|>--- conflicted
+++ resolved
@@ -359,12 +359,7 @@
         r = remote.ZebraRemote(self.settings.get('site'),
                                self.settings.get('username'),
                                self.settings.get('password'))
-<<<<<<< HEAD
-        entries_to_push = t.get_entries(self.options.date, exclude_ignored=True, exclude_local=True)
-=======
-        entries_to_push = t.get_entries(self.options.get('date', None),
-                                        exclude_ignored=True)
->>>>>>> 4464714c
+        entries_to_push = t.get_entries(self.options.get('date', None), exclude_ignored=True, exclude_local=True)
         (pushed_entries, failed_entries) = r.send_entries(entries_to_push,
                                                           self._entry_pushed)
 
