--- conflicted
+++ resolved
@@ -26,14 +26,7 @@
         """Encodes parameters to use them in a request"""
         for key, value in parameters.iteritems():
             if isinstance(value, unicode):
-<<<<<<< HEAD
                 parameters[key] = value.encode('utf-8')
-=======
-                # TODO use utf-8 here
-                # According to the HTTP spec, parameters are encoded in
-                # iso-8859-1
-                parameters[key] = value.encode('iso-8859-1')
->>>>>>> 6f9fb543
 
         return urllib.urlencode(parameters)
 
