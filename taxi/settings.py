# -*- coding: utf-8 -*-
from __future__ import unicode_literals

from collections import defaultdict
import copy
import os

from six.moves import configparser

from .aliases import Mapping
from .projects import Project
from .utils.file import expand_date as file_expand_date


<<<<<<< HEAD
class StringSetting(object):
    def __init__(self, default='', choices=None):
        if default and choices and default not in choices:
            raise ValueError(
                "Default value %s not in acceptable choices (%s)" %
                (default, choices)
            )

        self.default = default
        self.choices = choices

    def to_python(self, value):
        return value

    @property
    def value(self):
        if not hasattr(self, '_value'):
            return self.default

        return self._value

    @value.setter
    def value(self, value):
        value = self.to_python(value)

        if self.choices and value not in self.choices:
            raise ValueError("%s not an acceptable choice")

        self._value = value


class ListSetting(StringSetting):
    def to_python(self, value):
        value = super(ListSetting, self).to_python(value)
        return list(filter(None, map(lambda x: x.strip(), value.split(','))))


class IntegerSetting(StringSetting):
    def to_python(self, value):
        value = super(IntegerSetting, self).to_python(value)
        return int(value)


class IntegerListSetting(ListSetting):
    def to_python(self, value):
        return list(map(int, super(IntegerListSetting, self).to_python(value)))


class BooleanSetting(StringSetting):
    VALUES_MAPPING = {
        True: ['1', 'true'],
        False: ['0', 'false']
    }

    def to_python(self, value):
        if value not in self.VALUES_MAPPING[True] + self.VALUES_MAPPING[False]:
            raise ValueError(
                "Value %s is not accepted for this setting." % value
            )

        return value.lower() in self.VALUES_MAPPING[True]


class Settings:
    TAXI_PATH = os.path.expanduser('~/.taxi')
=======
class Settings(dict):
>>>>>>> 58121e67
    AUTO_ADD_OPTIONS = {
        'NO': 'no',
        'TOP': 'top',
        'BOTTOM': 'bottom',
        'AUTO': 'auto'
    }

    SETTINGS = {
        'default': {
            'auto_fill_days': IntegerListSetting(default=range(0, 5)),
            'date_format': StringSetting(default='%d/%m/%Y'),
            'auto_add': StringSetting(default='auto',
                                      choices=AUTO_ADD_OPTIONS.values()),
            'nb_previous_files': IntegerSetting(default=1),
            'file': StringSetting(default='~/zebra/%Y/%m/%d.tks'),
            'editor': StringSetting(),
            'regroup_entries': BooleanSetting(default=True),
        }
    }

    def __init__(self, file):
        self.config = configparser.RawConfigParser(allow_no_value=True)
        self.filepath = os.path.expanduser(file)
        self._backends_registry = {}
        self._settings = {}

        try:
            with open(self.filepath, 'r') as fp:
                self.config.readfp(fp)
        except IOError:
            raise IOError(
                "The specified configuration file `%s` doesn't exist" % file
            )

        # Copy the class settings to the instance so we don't set global values
        # on the class
        for section, settings in self.SETTINGS.items():
            self._settings[section] = {}
            for key, setting in settings.items():
                self._settings[section][key] = copy.copy(setting)

                try:
                    value = self.config.get(section, key)
                    self._settings[section][key].value = value
                except ValueError:
                    raise ValueError(
                        "Value %s is not allowed for setting %s:%s" %
                        (value, section, key)
                    )
                except configparser.NoOptionError:
                    pass

    def __getitem__(self, key):
        return self.get(key)

    def get(self, key, section='default'):
        return self._settings[section][key].value

    def add_alias(self, alias, mapping):
        alias_section = get_alias_section_name(mapping.backend, False)

        if not self.config.has_section(alias_section):
            self.config.add_section(alias_section)

        self.config.set(alias_section, alias,
                        Project.tuple_to_str(mapping.mapping) if mapping.mapping else None)

    def remove_aliases(self, aliases):
        for alias, mapping in aliases:
            for shared_section in [False, True]:
                backend_section = get_alias_section_name(mapping.backend,
                                                         shared_section)
                if self.config.has_option(backend_section, alias):
                    self.config.remove_option(backend_section, alias)
                    break

    def write_config(self):
        with open(self.filepath, 'w') as file:
            self.config.write(file)

    def add_shared_alias(self, alias, mapping):
        section = get_alias_section_name(mapping.backend, True)
        if not self.config.has_section(section):
            self.config.add_section(section)

        self.config.set(section, alias, '%s/%s' % mapping.mapping)

    def clear_shared_aliases(self, backend):
        self.config.remove_section(get_alias_section_name(backend, True))
        self.config.add_section(get_alias_section_name(backend, True))

    def get_aliases(self):
        backends = self.get_backends()
        aliases = defaultdict(dict)

        for (backend, uri) in backends:
            for shared_section in [False, True]:
                backend_aliases_section = get_alias_section_name(
                    backend, shared_section
                )

                if self.config.has_section(backend_aliases_section):
                    for (alias, mapping) in self.config.items(backend_aliases_section):
                        mapping = Project.str_to_tuple(mapping) if mapping is not None else None
                        mapping_obj = Mapping(mapping, backend)

                        aliases[alias] = mapping_obj

        return aliases

    def get_backends(self):
        return self.config.items('backends')

    def convert_to_4(self):
        """
        Convert a pre-4.0 configuration file to a 4.0 configuration file.
        """
        from six.moves.urllib import parse

        if not self.config.has_section('backends'):
            self.config.add_section('backends')

        site = parse.urlparse(self.get('site', default_value=''))
        backend_uri = 'zebra://{username}:{password}@{hostname}'.format(
            username=self.get('username', default_value=''),
            password=parse.quote(self.get('password', default_value=''),
                                 safe=''),
            hostname=site.hostname
        )
        self.config.set('backends', 'default', backend_uri)

        self.config.remove_option('default', 'username')
        self.config.remove_option('default', 'password')
        self.config.remove_option('default', 'site')

        if not self.config.has_section('default_aliases'):
            self.config.add_section('default_aliases')

        if not self.config.has_section('default_shared_aliases'):
            self.config.add_section('default_shared_aliases')

        if self.config.has_section('wrmap'):
            for alias, mapping in self.config.items('wrmap'):
                self.config.set('default_aliases', alias, mapping)

            self.config.remove_section('wrmap')

        if self.config.has_section('shared_wrmap'):
            for alias, mapping in self.config.items('shared_wrmap'):
                self.config.set('default_shared_aliases', alias, mapping)

            self.config.remove_section('shared_wrmap')

    def convert_to_4_1(self):
        if not self.config.has_option('default', 'local_aliases'):
            return

        local_aliases = self.config.get('default', 'local_aliases')
        local_aliases = ListSetting().to_python(local_aliases)

        if not self.config.has_section('backends'):
            self.config.add_section('backends')

        self.config.set('backends', 'local', 'dummy://')

        if not self.config.has_section('local_aliases'):
            self.config.add_section('local_aliases')

        for alias in local_aliases:
            self.config.set('local_aliases', alias, None)

        self.config.remove_option('default', 'local_aliases')

    @property
    def needed_conversions(self):
        conversions = []

        if self.config.has_option('default', 'local_aliases'):
            conversions.append(self.convert_to_4_1)

        return conversions

    def get_entries_file_path(self, expand_date=True):
        file_path = os.path.expanduser(self.get('file'))

        if expand_date:
            file_path = file_expand_date(file_path)

        return file_path


def get_alias_section_name(backend_name, shared_section=False):
    return '%s_%s' % (backend_name,
                      'aliases' if not shared_section else 'shared_aliases')<|MERGE_RESOLUTION|>--- conflicted
+++ resolved
@@ -12,7 +12,6 @@
 from .utils.file import expand_date as file_expand_date
 
 
-<<<<<<< HEAD
 class StringSetting(object):
     def __init__(self, default='', choices=None):
         if default and choices and default not in choices:
@@ -77,10 +76,6 @@
 
 
 class Settings:
-    TAXI_PATH = os.path.expanduser('~/.taxi')
-=======
-class Settings(dict):
->>>>>>> 58121e67
     AUTO_ADD_OPTIONS = {
         'NO': 'no',
         'TOP': 'top',
