#!/usr/bin/env python
from setuptools import find_packages, setup
import sys
from taxi import __version__

from setuptools.command.test import test as TestCommand


tests_require = [
<<<<<<< HEAD
    'freezegun==0.2.2',
=======
    'freezegun==0.2.8',
    'mock==1.0.1',
>>>>>>> 34fbcff1
    'pytest==2.6.4',
]

install_requires = [
    'colorama>=0.3.1'
]


class PyTest(TestCommand):
    user_options = [('pytest-args=', 'a', "Arguments to pass to py.test")]

    def initialize_options(self):
        TestCommand.initialize_options(self)
        self.pytest_args = []

    def finalize_options(self):
        TestCommand.finalize_options(self)
        self.test_args = []
        self.test_suite = True

    def run_tests(self):
        import pytest
        errno = pytest.main(self.pytest_args)
        sys.exit(errno)


setup(
    name='taxi',
    version=__version__,
    packages=find_packages(exclude=('tests', 'tests.*')),
    description='Taxi is a Zebra frontend',
    author='Sylvain Fankhauser',
    author_email='sylvain.fankhauser@liip.ch',
    scripts=['bin/taxi'],
    url='https://github.com/sephii/taxi',
    install_requires=install_requires,
    license='wtfpl',
    tests_require=tests_require,
    include_package_data=False,
    cmdclass = {'test': PyTest},
    package_data={
        'taxi': ['doc/*']
    },
    entry_points={
        'taxi.backends': 'dummy = taxi.backends.dummy:DummyBackend'
    }
)<|MERGE_RESOLUTION|>--- conflicted
+++ resolved
@@ -7,12 +7,7 @@
 
 
 tests_require = [
-<<<<<<< HEAD
-    'freezegun==0.2.2',
-=======
     'freezegun==0.2.8',
-    'mock==1.0.1',
->>>>>>> 34fbcff1
     'pytest==2.6.4',
 ]
 
