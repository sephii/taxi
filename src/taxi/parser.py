import re
import string
import datetime
import os

from models import Entry
from settings import settings

class ParseError(Exception):
    pass

class Parser:
    def process_line(self, line, line_number):
        pass

    def parse(self):
        file = open(self.file, 'r')
        line_number = 0

        try:
            for line in file:
                self.lines.insert(line_number, {'text': line, 'entry': None})
                self.process_line(line, line_number)
                line_number += 1
        except Exception as e:
            raise ParseError('Line #%s is not correctly formatted (error was'\
                    ' \'%s\')' % (line_number, e.message))

        file.close()

    def __init__(self, file):
        if not os.path.exists(file):
            raise ParseError('File %s does not exist' % file)

        self.file = file
        self.entries = {}
        self.lines = []

class TaxiParser(Parser):
    def process_date(self, date_matches):
        if len(date_matches.group(1)) == 4:
            return datetime.date(int(date_matches.group(1)), int(date_matches.group(2)), int(date_matches.group(3)))

        if len(date_matches.group(3)) == 2:
            current_year = datetime.date.today().year
            current_millennium = current_year - (current_year % 1000)
            year = current_millennium + int(date_matches.group(3))
        else:
            year = int(date_matches.group(3))

        return datetime.date(year, int(date_matches.group(2)), int(date_matches.group(1)))

    def _match_date(self, line):
        # Try to match dd/mm/yyyy format
        match = re.match(r'(\d{1,2})\D(\d{1,2})\D(\d{4}|\d{2})', line)

        # If no match, try with yyyy/mm/dd format
        if match is None:
            match = re.match(r'(\d{4})\D(\d{1,2})\D(\d{1,2})', line)

        return match

    def process_line(self, line, line_number):
        line = line.strip()

        if len(line) == 0 or line[0] == '#':
            return

        date_matches = self._match_date(line)

        if date_matches is not None:
            self.date = self.process_date(date_matches)
        else:
            entry = self.process_entry(line, line_number)

            if not self.date in self.entries:
                self.entries[self.date] = []

            self.entries[self.date].append(entry)
            self.lines[line_number]['entry'] = entry

    def process_entry(self, line, line_number):
        splitted_line = string.split(s = line, maxsplit = 2)

        if len(splitted_line) == 0:
            return
        elif len(splitted_line) != 3:
            raise ParseError('Line #%s is not correctly formatted' % line_number)

<<<<<<< HEAD
        # Try to match XX:XX-XX:XX
        time = re.match(r'(\d{2}):(\d{2})-(?:(?:(\d{2}):(\d{2}))|\?)', splitted_line[1])
        time_end = None
=======
        time = re.match(r'(\d{1,2}):(\d{1,2})-(?:(?:(\d{1,2}):(\d{1,2}))|\?)', splitted_line[1])

>>>>>>> fb08b703
        if time is not None:
            time_start = datetime.time(int(time.group(1)), int(time.group(2)))
            if time.group(3) is not None and time.group(4) is not None:
                time_end = datetime.time(int(time.group(3)), int(time.group(4)))
            total_hours = (time_start, time_end)
        else:
            # Try with the ->XX:XX notation
            time = re.match(r'->(?:(?:(\d{2}):(\d{2}))|\?)', splitted_line[1])
            if time is not None:
                previous_line = self.lines[line_number-1]['text']
                previous_time = re.match(r'.+(?:\d{2}:\d{2}-|->)(\d{2}):(\d{2}).*', previous_line)
                if previous_time is not None and previous_time.group(1) is not None and previous_time.group(2) is not None:
                    time_start = datetime.time(int(previous_time.group(1)), int(previous_time.group(2)))
                else:
                    raise ParseError('To use the ->XX:XX notation, the previous line must contain the period end value')
                if time.group(1) is not None and time.group(2) is not None:
                    time_end = datetime.time(int(time.group(1)), int(time.group(2)))
                total_hours = (time_start, time_end)
            else:
                # Try the float mode
                try:
                    total_hours = float(splitted_line[1])
                except ValueError:
                    raise ParseError('Line #%s is not correctly formatted' % line_number)

        return Entry(self.date, splitted_line[0], total_hours, splitted_line[2])

    def update_file(self):
        file = open(self.file, 'w')

        for line in self.lines:
            text = line['text']

            if line['entry'] is not None and line['entry'].pushed:
                text = '# %s' % text

            file.write(text)

        file.close()

    def get_entries(self, date=None):
        if date is None:
            return self.entries.iteritems()

        if not isinstance(date, tuple):
            date = (date, date)

        entries = [(entrydate, entry) for entrydate, entry in self.entries.iteritems() if \
                entrydate >= date[0] and entrydate <= date[1]]

        return entries

    def add_entry(self, date, project, duration=None, direction=None):
        if date not in self.entries:
            self.entries[date] = []

        new_entry = Entry(date, project, duration, '?')
        new_text = self.get_line_text(new_entry)

        new_line = {
                'entry': new_entry,
                'text': new_text,
        }
        self.entries[date].append(new_entry)

        current_date = None
        latest_entry = None
        latest_entry_is_date = False

        for lineno, line in enumerate(self.lines):
            if line['entry'] is None:
                datematches = self._match_date(line['text'])
                if datematches is not None:
                    current_date = self.process_date(datematches)

                    # We're on the current date, store the line number
                    if current_date == date:
                        latest_entry = lineno
                        latest_entry_is_date = True
                    # We passed the current date and we already found the
                    # current date, break
                    elif latest_entry is not None:
                        break
                # The line contains something else that an entry and a date and
                # it's not just a blank line
                elif len(line['text'].strip()) > 0 and latest_entry is not None:
                    latest_entry = lineno
                    latest_entry_is_date = False
            # We're on the current date (latest_entry is set) and we're on an
            # entry, store the line number
            elif latest_entry is not None:
                latest_entry = lineno
                latest_entry_is_date = False

        # There's already an entry for this date: append the new one
        if latest_entry is not None:
            if latest_entry_is_date:
                new_line['text'] = '\n' + new_line['text']
            self.lines.insert(latest_entry + 1, new_line)
        # No date in the file, we need to add it
        else:
            to_insert = [
                {
                    'text': '%s\n' % date.strftime(settings.get_default_date_format()),
                    'entry': None
                },
                {'text': '\n', 'entry': None},
                new_line,
            ]

            if direction is None or direction == settings.AUTO_ADD_OPTIONS['TOP']:
                for i in range(len(to_insert)):
                    self.lines.insert(i, to_insert[i])
                self.lines.insert(len(to_insert), {'text': '\n', 'entry': None})
            elif direction == settings.AUTO_ADD_OPTIONS['BOTTOM']:
                self.lines.append({'text': '\n', 'entry': None})
                for line in to_insert:
                    self.lines.append(line)

    def continue_entry(self, date, end, description=None):
        found_entry = None
        for entry in self.entries[date]:
            if isinstance(entry.duration, tuple) and entry.duration[1] is None:
                found_entry = entry
                break

        if found_entry is None:
            raise Exception('Error: no activity in progress found')

        for lineno, line in enumerate(self.lines):
            if line['entry'] == found_entry:
                t = (datetime.datetime.now() - (datetime.datetime.combine(datetime.datetime.today(), found_entry.duration[0]))).seconds / 60
                print 'Elapsed time is %i minutes' % t
                r = t % 15
                t += 15 - r if r != 0 else 0
                print 'It will be rounded to %i minutes' % t
                rounded_time = (datetime.datetime.combine(datetime.datetime.today(), found_entry.duration[0]) + datetime.timedelta(minutes = t))
                found_entry.duration = (found_entry.duration[0], rounded_time)
                found_entry.description = description or '?'
                self.lines[lineno]['text'] = self.get_line_text(found_entry)

    def get_line_text(self, entry):
        if isinstance(entry.duration, tuple):
            if entry.duration[0] is not None:
                txtduration = entry.duration[0].strftime('%H:%M')

                if entry.duration[1] is not None:
                    txtduration += '-%s' % entry.duration[1].strftime('%H:%M')
                else:
                    txtduration += '-?'
            else:
                txtduration = '?'
        else:
            txtduration = entry.duration

        return '%s %s %s\n' % (entry.project_name, txtduration,\
                entry.description or '?')

    def auto_add(self, mode):
        # Check if we already have the current date in the file
        for line in self.lines:
            date_matches = self._match_date(line['text'])

            if date_matches is not None:
                date = self.process_date(date_matches)

                if date == datetime.date.today():
                    return

        if mode == settings.AUTO_ADD_OPTIONS['TOP']:
            self.lines.insert(0, {'text': '%s\n' % datetime.date.today().strftime(settings.get_default_date_format()),\
                'entry': None})
            self.lines.insert(1, {'text': '\n', 'entry': None})
        elif mode == settings.AUTO_ADD_OPTIONS['BOTTOM']:
            if len(self.lines) > 0:
                self.lines.append({'text': '\n', 'entry': None})

            self.lines.append({'text': '%s\n' % datetime.date.today().strftime(settings.get_default_date_format()),\
                'entry': None})
            self.lines.append({'text': '\n', 'entry': None})

    def get_entries_direction(self):
        top_date = None

        for line in self.lines:
            date_matches = self._match_date(line['text'])

            if date_matches is not None:
                date = self.process_date(date_matches)

                if top_date is None:
                    top_date = date
                else:
                    if top_date > date:
                        return settings.AUTO_ADD_OPTIONS['TOP']
                    elif top_date < date:
                        return settings.AUTO_ADD_OPTIONS['BOTTOM']

        return None<|MERGE_RESOLUTION|>--- conflicted
+++ resolved
@@ -87,14 +87,9 @@
         elif len(splitted_line) != 3:
             raise ParseError('Line #%s is not correctly formatted' % line_number)
 
-<<<<<<< HEAD
-        # Try to match XX:XX-XX:XX
-        time = re.match(r'(\d{2}):(\d{2})-(?:(?:(\d{2}):(\d{2}))|\?)', splitted_line[1])
+        time = re.match(r'(\d{1,2}):(\d{1,2})-(?:(?:(\d{1,2}):(\d{1,2}))|\?)', splitted_line[1])
         time_end = None
-=======
-        time = re.match(r'(\d{1,2}):(\d{1,2})-(?:(?:(\d{1,2}):(\d{1,2}))|\?)', splitted_line[1])
-
->>>>>>> fb08b703
+
         if time is not None:
             time_start = datetime.time(int(time.group(1)), int(time.group(2)))
             if time.group(3) is not None and time.group(4) is not None:
