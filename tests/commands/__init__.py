--- conflicted
+++ resolved
@@ -11,6 +11,22 @@
 
 from taxi.utils.file import expand_filename
 from taxi.commands.base import cli
+from taxi.backends.registry import backends_registry
+from taxi.backends import BaseBackend, PushEntryFailed
+
+
+class TestBackendEntryPoint(object):
+    """
+    Dedicated backend for tests. Entries with the alias `fail` will fail when
+    trying to push them.
+    """
+    class TestBackend(BaseBackend):
+        def push_entry(self, date, entry):
+            if entry.alias == 'fail':
+                raise PushEntryFailed
+
+    def load(self):
+        return self.TestBackend
 
 
 class CommandTestCase(TestCase):
@@ -18,7 +34,17 @@
         _, self.config_file = tempfile.mkstemp()
         _, self.entries_file = tempfile.mkstemp()
         self.taxi_dir = tempfile.mkdtemp()
+        # Keep the original entry points to restore them in tearDown
+        self.backends_original_entry_points = backends_registry._entry_points
 
+        # Hot swap the entry points from the backends registry with our own
+        # test backend. This avoids having to register the test backend in the
+        # setup.py file
+        backends_registry._entry_points = {
+            'test': TestBackendEntryPoint()
+        }
+
+        # Create an empty projects.db file
         with open(os.path.join(self.taxi_dir, 'projects.db'), 'w') as f:
             f.close()
 
@@ -32,25 +58,17 @@
                 'file': self.entries_file,
                 'use_colors': '0'
             },
-<<<<<<< HEAD
             'backends': {
-                'dummy': 'dummy://foo:bar@localhost/test?foo=bar',
+                'test': 'test:///',
             },
-            'dummy_aliases': {
-                'alias_1': '123/456'
-            },
-=======
-            'wrmap': {
+            'test_aliases': {
                 'alias_1': '123/456',
                 'fail': '456/789'
-            }
-        }
-
-        self.default_options = {
->>>>>>> a265a7c9
+            },
         }
 
     def tearDown(self):
+        backends_registry._entry_points = self.backends_original_entry_points
         entries_file = expand_filename(self.entries_file)
 
         os.remove(self.config_file)
