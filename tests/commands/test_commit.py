--- conflicted
+++ resolved
@@ -10,11 +10,7 @@
 
 @freeze_time('2014-01-21')
 class CommitCommandTestCase(CommandTestCase):
-<<<<<<< HEAD
     def test_fix_entries_start_time(self):
-=======
-    def test_commit(self):
->>>>>>> f1923366
         config = self.default_config.copy()
         config['wrmap']['fail'] = '456/789'
 
@@ -32,7 +28,6 @@
 
         self.assertEqual(lines[4], 'fail 09:15-11:45 Make printer work\n')
 
-<<<<<<< HEAD
     def test_commit_date(self):
         options = self.default_options.copy()
         options['date'] = '21.01.2014'
@@ -206,7 +201,7 @@
         self.assertIn('february 2013', stdout)
         self.assertIn('january 2014', stdout)
         self.assertIn('february 2014', stdout)
-=======
+
     def test_local_alias(self):
         config = self.default_config.copy()
         config['default']['local_aliases'] = '_pingpong'
@@ -216,5 +211,4 @@
 """)
 
         stdout = self.run_command('commit', options=self.default_options)
-        self.assertIn("Total pushed                   0.00", stdout)
->>>>>>> f1923366
+        self.assertIn("Total pushed                   0.00", stdout)